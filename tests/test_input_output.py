--- conflicted
+++ resolved
@@ -197,7 +197,6 @@
     assert gat.get_env("ANOTHER") == "another test"
 
 
-<<<<<<< HEAD
 def test_with_env_context_manager():
     """Test with_env context manager sets and restores environment variables."""
     original_value = os.environ.get("TEST_VAR", None)
@@ -213,35 +212,6 @@
     os.environ.pop("EXISTING_VAR", None)
 
 
-def test_to_env_file_with_github_env(tmpdir: Any):
-    """Test to_env_file writes to GITHUB_ENV file."""
-    file = tmpdir.join("envfile")
-
-    with mock.patch.dict(os.environ, {"GITHUB_ENV": file.strpath}):
-        gat.to_env_file({"VAR1": "value1", "VAR2": 42})
-
-    content = file.read()
-    assert "VAR1<<__ENV_DELIMITER__\nvalue1\n__ENV_DELIMITER__\n" in content
-    assert "VAR2<<__ENV_DELIMITER__\n42\n__ENV_DELIMITER__\n" in content
-
-
-def test_to_env_file_with_custom_path(tmpdir: Any):
-    """Test to_env_file writes to custom file path."""
-    file = tmpdir.join("custom.env")
-
-    gat.to_env_file({"VAR1": "value1"}, file.strpath)
-
-    content = file.read()
-    assert "VAR1<<__ENV_DELIMITER__\nvalue1\n__ENV_DELIMITER__\n" in content
-
-
-@mock.patch.dict(os.environ, {}, clear=True)
-def test_to_env_file_without_github_env_raises_error():
-    """Test to_env_file raises error when GITHUB_ENV not set and no path provided."""
-    with pytest.raises(gat.EnvironmentError):
-        gat.to_env_file({"VAR1": "value1"})
-
-
 @mock.patch.dict(os.environ, {}, clear=True)
 def test_set_output_without_github_output_raises_error():
     """Test set_output raises EnvironmentError when GITHUB_OUTPUT not set."""
@@ -268,7 +238,8 @@
     """Test get_workflow_environment_variables raises error when GITHUB_ENV not set."""
     with pytest.raises(gat.EnvironmentError):
         gat.get_workflow_environment_variables()
-=======
+
+
 def test_export_variable(tmpdir: Any) -> None:
     """Test that export_variable works as an alias for set_env"""
     file = tmpdir.join("envfile")
@@ -338,5 +309,4 @@
 
     with mock.patch.dict(os.environ, {"GITHUB_ENV": file.strpath}):
         with pytest.raises(ValueError, match="contains the delimiter"):
-            gat.set_env("test", malicious_value)
->>>>>>> 20fca44b
+            gat.set_env("test", malicious_value)
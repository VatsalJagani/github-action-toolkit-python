# Changelog

All notable changes to this project will be documented in this file.

The format is based on [Keep a Changelog](https://keepachangelog.com/en/1.0.0/),
and this project adheres to [Semantic Versioning](https://semver.org/spec/v2.0.0.html).

## Unreleased

### Added

<<<<<<< HEAD
- Advanced Git Manager features for `Repo` class:
  - Safe directory configuration with `configure_safe_directory()`
  - Shallow clone support with `depth` and `single_branch` parameters in constructor
  - Sparse checkout functionality with `sparse_checkout_init()`, `sparse_checkout_set()`, and `sparse_checkout_add()`
  - Submodule management with `submodule_init()` and `submodule_update()`
  - GPG signing configuration with `configure_gpg_signing()`
  - SSH signing configuration with `configure_ssh_signing()`
  - Authenticated remote setup with `set_remote_url()` with token support
  - Tagging operations: `create_tag()`, `list_tags()`, `push_tag()`, `push_all_tags()`, `delete_tag()`, and `get_latest_tag()`
  - Changelog extraction with `extract_changelog_section()`
  - Release preparation helper with `prepare_release()`
  - Comprehensive documentation for all new features in `docs/source/usage/git_manager.md`
=======
- Added `GitHubAPIClient` - A typed GitHub API client with advanced features:
  - Automatic rate limit detection and handling with exponential backoff
  - Support for GitHub Enterprise Server (GHES) via custom base URL
  - Pagination helpers for easy iteration over large result sets
  - Conditional request support with ETag caching
  - GraphQL query execution
  - Built-in retry logic with configurable backoff
  - Comprehensive error handling with `RateLimitError` and `APIError` exceptions
>>>>>>> 64c3d1d2

- Added GitHubCache class for Actions cache support with following functionality:
  - save_cache: Save cache with composite keys
  - restore_cache: Restore cache with fallback key hierarchy
  - is_feature_available: Check if cache feature is available
- Added cache-related exceptions: CacheNotFoundError, CacheRestoreError, CacheSaveError

- `GitHubArtifacts.upload_artifact()`: New method to upload files as artifacts with pattern glob support, compression, and integrity checks
- Pattern glob support for artifact file selection (e.g., `*.log`, `build/**/*.js`)
- SHA-256 checksum calculation and verification for artifact integrity checks
- Retry logic with exponential backoff for all artifact operations (upload, download, delete)
- Retention days configuration support for uploaded artifacts
- `name_pattern` parameter to `get_artifacts()` for filtering artifacts by name pattern

- `GitHubArtifacts.download_artifact()`: Added `verify_checksum`, `expected_checksum`, and `max_retries` parameters
- `GitHubArtifacts.delete_artifact()`: Added `max_retries` parameter and improved error handling
- `GitHubArtifacts.get_artifacts()`: Added `name_pattern` parameter for pattern-based filtering
- Improved error handling for large files and edge cases with detailed error messages
- All HTTP operations now include timeout and retry logic for robustness
- Fluent Job Summary Builder API (`JobSummary` class) for constructing rich GitHub Actions job summaries
  - Support for headings, text, line breaks, and separators
  - Support for ordered and unordered lists
  - Support for tables with headers, rows, and advanced cell options (colspan, rowspan)
  - Support for code blocks with optional syntax highlighting
  - Support for images with alt text and dimensions
  - Support for collapsible details sections
  - Support for quotes and links
  - Automatic content sanitization to prevent XSS attacks
  - Size limit enforcement (1 MiB maximum)
  - Buffer management with `write()`, `clear()`, `is_empty()`, and `stringify()` methods
- Template API (`JobSummaryTemplate` class) with pre-built templates for:
  - Test reports with pass/fail/skip counts
  - Code coverage reports with per-module breakdowns
  - Deployment reports with environment and version details
  - Benchmark reports with performance metrics
  - Comprehensive documentation for Job Summary API with examples
- Added `export_variable` function as an alias for `set_env` to match Node.js @actions/core naming convention
- Added `add_path` function to prepend directories to the system PATH for subsequent workflow steps

- Enhanced all environment file operations (`GITHUB_OUTPUT`, `GITHUB_ENV`, `GITHUB_STATE`, `GITHUB_PATH`) with thread-safe atomic writes
- Improved security with delimiter injection prevention and enhanced input validation
- All file operations now use `fsync()` for atomic writes ensuring data durability
- Added strongly typed event models using Pydantic for common GitHub Actions events:
  - `PushEvent` for push events
  - `PullRequestEvent` for pull_request events
  - `IssueCommentEvent` for issue_comment events
  - `WorkflowRunEvent` for workflow_run events
- Added supporting typed models: `Actor`, `Repository`, `Commit`, `Label`, `PullRequest`, `Issue`, `Comment`, `WorkflowRun`, `BaseEvent`
- Added `get_typed_event()` function to parse event payload into typed models
- Added convenience helper functions:
  - `get_event_name()` - get the name of the triggering event
  - `is_pr()` - check if current event is a pull request
  - `get_pr_number()` - get PR number for pull request events
  - `head_ref()` - get head reference for push/PR events
  - `base_ref()` - get base reference for PR events
  - `get_changed_files()` - get list of changed files for push events
  - `get_labels()` - get list of labels for PR/issue events


## [v0.6.0](https://github.com/VatsalJagani/github-action-toolkit-python/releases/tag/v0.6.0) - 2025-10-15

### Added

- Added a new debugging function `print_directory_tree`

### Changed

- `Repo` class: Introduced shared cleanup helper to synchronize to base branch. Cleanup job runs on both context enter and exit (fetch, checkout, hard reset, clean, pull). To use it you can use the new parameter added to Repo constructor `cleanup`.


## [v0.5.1](https://github.com/VatsalJagani/github-action-toolkit-python/releases/tag/v0.5.1) - 2025-10-13

### Fixed

- get_user_input_as function's default value recognition when not defined in the environment variable issue is fixed.
- devtools reorganized.


## [v0.5.0](https://github.com/VatsalJagani/github-action-toolkit-python/releases/tag/v0.5.0) - 2025-10-11

### Added

- Added GitHubArtifacts class with following functions
    - get_artifacts
    - get_artifact
    - download_artifact
    - delete_artifact

### Improvement

- Code cleanup.


## [v0.4.0](https://github.com/VatsalJagani/github-action-toolkit-python/releases/tag/v0.4.0) - 2025-10-10

### Code Improvement

- Linting issues fixed.
- Code annotation updated.

### Improvements for Better Python Package Management

- Added Agent instruction for Code Editors and AI tools.
- Developer Docs improved.
- Contributor notes improved.
- Document Contributor notes improved.
- Release publication document added.
- GitHub Workflow - Build and Test updated.
- New Github Workflow for publishing Release and Docs added.
- Make file improved.
- Adding linting checks and other code checking file.
- `pyproject.toml` file improved.


## [v0.3.0](https://github.com/VatsalJagani/github-action-toolkit-python/releases/tag/v0.3.0) - 2025-09-20

### Added

- New class `Repo` added with relevant functions.
    - get_current_branch
    - create_new_branch
    - add
    - commit
    - add_all_and_commit
    - push
    - pull
    - create_pr



## [v0.2.0](https://github.com/VatsalJagani/github-action-toolkit-python/releases/tag/v0.2.0) - 2025-09-20

### Added

- Following new print messages related functions have been added.
    - info

- Following new user input related function has been added.
    - get_all_user_inputs
    - print_all_user_inputs
    - get_user_input_as


## [v0.1.0](https://github.com/VatsalJagani/github-action-toolkit-python/releases/tag/v0.1.0) - 2025-09-20

### Added

- Following print messages related functions have been added.
    - echo
    - debug
    - notice
    - warning
    - error
    - add_mask
    - start_group
    - end_group
    - group

- Following job summary related functions have been added.
    - append_job_summary
    - overwrite_job_summary
    - remove_job_summary

- Following input, output, environment variable and state related functions have been added.
    - get_state
    - save_state
    - get_user_input
    - set_output
    - get_workflow_environment_variables
    - get_env
    - set_env

- Following event_payload related function has been added.
    - event_payload<|MERGE_RESOLUTION|>--- conflicted
+++ resolved
@@ -9,7 +9,6 @@
 
 ### Added
 
-<<<<<<< HEAD
 - Advanced Git Manager features for `Repo` class:
   - Safe directory configuration with `configure_safe_directory()`
   - Shallow clone support with `depth` and `single_branch` parameters in constructor
@@ -22,7 +21,6 @@
   - Changelog extraction with `extract_changelog_section()`
   - Release preparation helper with `prepare_release()`
   - Comprehensive documentation for all new features in `docs/source/usage/git_manager.md`
-=======
 - Added `GitHubAPIClient` - A typed GitHub API client with advanced features:
   - Automatic rate limit detection and handling with exponential backoff
   - Support for GitHub Enterprise Server (GHES) via custom base URL
@@ -31,7 +29,6 @@
   - GraphQL query execution
   - Built-in retry logic with configurable backoff
   - Comprehensive error handling with `RateLimitError` and `APIError` exceptions
->>>>>>> 64c3d1d2
 
 - Added GitHubCache class for Actions cache support with following functionality:
   - save_cache: Save cache with composite keys

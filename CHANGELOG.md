# Changelog

All notable changes to this project will be documented in this file.

The format is based on [Keep a Changelog](https://keepachangelog.com/en/1.0.0/),
and this project adheres to [Semantic Versioning](https://semver.org/spec/v2.0.0.html).

## Unreleased

### Added

<<<<<<< HEAD
- Local development simulator for testing GitHub Actions locally without pushing to GitHub
  - `simulate_github_action()` context manager for full environment simulation
  - `run_action_locally()` convenience function for quick testing
  - `SimulatorConfig` class for customizing simulated environment
  - `SimulatorResult` for accessing outputs, summaries, state, and environment variables
- Property-based testing with Hypothesis for robust validation of edge cases
- Snapshot testing with Syrupy for validating formatted output consistency
- Expanded CI matrix to test on Ubuntu, macOS, and Windows across Python 3.11, 3.12, and 3.13

### Changed

- CI workflow now uses `fail-fast: false` strategy for comprehensive testing across all platform combinations
=======
- Advanced Git Manager features for `Repo` class:
  - Safe directory configuration with `configure_safe_directory()`
  - Shallow clone support with `depth` and `single_branch` parameters in constructor
  - Sparse checkout functionality with `sparse_checkout_init()`, `sparse_checkout_set()`, and `sparse_checkout_add()`
  - Submodule management with `submodule_init()` and `submodule_update()`
  - GPG signing configuration with `configure_gpg_signing()`
  - SSH signing configuration with `configure_ssh_signing()`
  - Authenticated remote setup with `set_remote_url()` with token support
  - Tagging operations: `create_tag()`, `list_tags()`, `push_tag()`, `push_all_tags()`, `delete_tag()`, and `get_latest_tag()`
  - Changelog extraction with `extract_changelog_section()`
  - Release preparation helper with `prepare_release()`
  - Comprehensive documentation for all new features in `docs/source/usage/git_manager.md`
- Added `GitHubAPIClient` - A typed GitHub API client with advanced features:
  - Automatic rate limit detection and handling with exponential backoff
  - Support for GitHub Enterprise Server (GHES) via custom base URL
  - Pagination helpers for easy iteration over large result sets
  - Conditional request support with ETag caching
  - GraphQL query execution
  - Built-in retry logic with configurable backoff
  - Comprehensive error handling with `RateLimitError` and `APIError` exceptions

- Added GitHubCache class for Actions cache support with following functionality:
  - save_cache: Save cache with composite keys
  - restore_cache: Restore cache with fallback key hierarchy
  - is_feature_available: Check if cache feature is available
- Added cache-related exceptions: CacheNotFoundError, CacheRestoreError, CacheSaveError

- `GitHubArtifacts.upload_artifact()`: New method to upload files as artifacts with pattern glob support, compression, and integrity checks
- Pattern glob support for artifact file selection (e.g., `*.log`, `build/**/*.js`)
- SHA-256 checksum calculation and verification for artifact integrity checks
- Retry logic with exponential backoff for all artifact operations (upload, download, delete)
- Retention days configuration support for uploaded artifacts
- `name_pattern` parameter to `get_artifacts()` for filtering artifacts by name pattern

- `GitHubArtifacts.download_artifact()`: Added `verify_checksum`, `expected_checksum`, and `max_retries` parameters
- `GitHubArtifacts.delete_artifact()`: Added `max_retries` parameter and improved error handling
- `GitHubArtifacts.get_artifacts()`: Added `name_pattern` parameter for pattern-based filtering
- Improved error handling for large files and edge cases with detailed error messages
- All HTTP operations now include timeout and retry logic for robustness
- Fluent Job Summary Builder API (`JobSummary` class) for constructing rich GitHub Actions job summaries
  - Support for headings, text, line breaks, and separators
  - Support for ordered and unordered lists
  - Support for tables with headers, rows, and advanced cell options (colspan, rowspan)
  - Support for code blocks with optional syntax highlighting
  - Support for images with alt text and dimensions
  - Support for collapsible details sections
  - Support for quotes and links
  - Automatic content sanitization to prevent XSS attacks
  - Size limit enforcement (1 MiB maximum)
  - Buffer management with `write()`, `clear()`, `is_empty()`, and `stringify()` methods
- Template API (`JobSummaryTemplate` class) with pre-built templates for:
  - Test reports with pass/fail/skip counts
  - Code coverage reports with per-module breakdowns
  - Deployment reports with environment and version details
  - Benchmark reports with performance metrics
  - Comprehensive documentation for Job Summary API with examples
- Added `export_variable` function as an alias for `set_env` to match Node.js @actions/core naming convention
- Added `add_path` function to prepend directories to the system PATH for subsequent workflow steps

- Enhanced all environment file operations (`GITHUB_OUTPUT`, `GITHUB_ENV`, `GITHUB_STATE`, `GITHUB_PATH`) with thread-safe atomic writes
- Improved security with delimiter injection prevention and enhanced input validation
- All file operations now use `fsync()` for atomic writes ensuring data durability
- Added strongly typed event models using Pydantic for common GitHub Actions events:
  - `PushEvent` for push events
  - `PullRequestEvent` for pull_request events
  - `IssueCommentEvent` for issue_comment events
  - `WorkflowRunEvent` for workflow_run events
- Added supporting typed models: `Actor`, `Repository`, `Commit`, `Label`, `PullRequest`, `Issue`, `Comment`, `WorkflowRun`, `BaseEvent`
- Added `get_typed_event()` function to parse event payload into typed models
- Added convenience helper functions:
  - `get_event_name()` - get the name of the triggering event
  - `is_pr()` - check if current event is a pull request
  - `get_pr_number()` - get PR number for pull request events
  - `head_ref()` - get head reference for push/PR events
  - `base_ref()` - get base reference for PR events
  - `get_changed_files()` - get list of changed files for push events
  - `get_labels()` - get list of labels for PR/issue events

>>>>>>> 22f42cc1

## [v0.6.0](https://github.com/VatsalJagani/github-action-toolkit-python/releases/tag/v0.6.0) - 2025-10-15

### Added

- Added a new debugging function `print_directory_tree`

### Changed

- `Repo` class: Introduced shared cleanup helper to synchronize to base branch. Cleanup job runs on both context enter and exit (fetch, checkout, hard reset, clean, pull). To use it you can use the new parameter added to Repo constructor `cleanup`.


## [v0.5.1](https://github.com/VatsalJagani/github-action-toolkit-python/releases/tag/v0.5.1) - 2025-10-13

### Fixed

- get_user_input_as function's default value recognition when not defined in the environment variable issue is fixed.
- devtools reorganized.


## [v0.5.0](https://github.com/VatsalJagani/github-action-toolkit-python/releases/tag/v0.5.0) - 2025-10-11

### Added

- Added GitHubArtifacts class with following functions
    - get_artifacts
    - get_artifact
    - download_artifact
    - delete_artifact

### Improvement

- Code cleanup.


## [v0.4.0](https://github.com/VatsalJagani/github-action-toolkit-python/releases/tag/v0.4.0) - 2025-10-10

### Code Improvement

- Linting issues fixed.
- Code annotation updated.

### Improvements for Better Python Package Management

- Added Agent instruction for Code Editors and AI tools.
- Developer Docs improved.
- Contributor notes improved.
- Document Contributor notes improved.
- Release publication document added.
- GitHub Workflow - Build and Test updated.
- New Github Workflow for publishing Release and Docs added.
- Make file improved.
- Adding linting checks and other code checking file.
- `pyproject.toml` file improved.


## [v0.3.0](https://github.com/VatsalJagani/github-action-toolkit-python/releases/tag/v0.3.0) - 2025-09-20

### Added

- New class `Repo` added with relevant functions.
    - get_current_branch
    - create_new_branch
    - add
    - commit
    - add_all_and_commit
    - push
    - pull
    - create_pr



## [v0.2.0](https://github.com/VatsalJagani/github-action-toolkit-python/releases/tag/v0.2.0) - 2025-09-20

### Added

- Following new print messages related functions have been added.
    - info

- Following new user input related function has been added.
    - get_all_user_inputs
    - print_all_user_inputs
    - get_user_input_as


## [v0.1.0](https://github.com/VatsalJagani/github-action-toolkit-python/releases/tag/v0.1.0) - 2025-09-20

### Added

- Following print messages related functions have been added.
    - echo
    - debug
    - notice
    - warning
    - error
    - add_mask
    - start_group
    - end_group
    - group

- Following job summary related functions have been added.
    - append_job_summary
    - overwrite_job_summary
    - remove_job_summary

- Following input, output, environment variable and state related functions have been added.
    - get_state
    - save_state
    - get_user_input
    - set_output
    - get_workflow_environment_variables
    - get_env
    - set_env

- Following event_payload related function has been added.
    - event_payload<|MERGE_RESOLUTION|>--- conflicted
+++ resolved
@@ -9,7 +9,6 @@
 
 ### Added
 
-<<<<<<< HEAD
 - Local development simulator for testing GitHub Actions locally without pushing to GitHub
   - `simulate_github_action()` context manager for full environment simulation
   - `run_action_locally()` convenience function for quick testing
@@ -19,10 +18,8 @@
 - Snapshot testing with Syrupy for validating formatted output consistency
 - Expanded CI matrix to test on Ubuntu, macOS, and Windows across Python 3.11, 3.12, and 3.13
 
-### Changed
-
 - CI workflow now uses `fail-fast: false` strategy for comprehensive testing across all platform combinations
-=======
+
 - Advanced Git Manager features for `Repo` class:
   - Safe directory configuration with `configure_safe_directory()`
   - Shallow clone support with `depth` and `single_branch` parameters in constructor
@@ -101,7 +98,6 @@
   - `get_changed_files()` - get list of changed files for push events
   - `get_labels()` - get list of labels for PR/issue events
 
->>>>>>> 22f42cc1
 
 ## [v0.6.0](https://github.com/VatsalJagani/github-action-toolkit-python/releases/tag/v0.6.0) - 2025-10-15
 

# Changelog

All notable changes to this project will be documented in this file.

The format is based on [Keep a Changelog](https://keepachangelog.com/en/1.0.0/),
and this project adheres to [Semantic Versioning](https://semver.org/spec/v2.0.0.html).

## Unreleased

### Added

<<<<<<< HEAD
- `GitHubArtifacts.upload_artifact()`: New method to upload files as artifacts with pattern glob support, compression, and integrity checks
- Pattern glob support for artifact file selection (e.g., `*.log`, `build/**/*.js`)
- SHA-256 checksum calculation and verification for artifact integrity checks
- Retry logic with exponential backoff for all artifact operations (upload, download, delete)
- Retention days configuration support for uploaded artifacts
- `name_pattern` parameter to `get_artifacts()` for filtering artifacts by name pattern

### Changed

- `GitHubArtifacts.download_artifact()`: Added `verify_checksum`, `expected_checksum`, and `max_retries` parameters
- `GitHubArtifacts.delete_artifact()`: Added `max_retries` parameter and improved error handling
- `GitHubArtifacts.get_artifacts()`: Added `name_pattern` parameter for pattern-based filtering
- Improved error handling for large files and edge cases with detailed error messages
- All HTTP operations now include timeout and retry logic for robustness
=======
- Fluent Job Summary Builder API (`JobSummary` class) for constructing rich GitHub Actions job summaries
  - Support for headings, text, line breaks, and separators
  - Support for ordered and unordered lists
  - Support for tables with headers, rows, and advanced cell options (colspan, rowspan)
  - Support for code blocks with optional syntax highlighting
  - Support for images with alt text and dimensions
  - Support for collapsible details sections
  - Support for quotes and links
  - Automatic content sanitization to prevent XSS attacks
  - Size limit enforcement (1 MiB maximum)
  - Buffer management with `write()`, `clear()`, `is_empty()`, and `stringify()` methods
- Template API (`JobSummaryTemplate` class) with pre-built templates for:
  - Test reports with pass/fail/skip counts
  - Code coverage reports with per-module breakdowns
  - Deployment reports with environment and version details
  - Benchmark reports with performance metrics
  - Comprehensive documentation for Job Summary API with examples
- Added `export_variable` function as an alias for `set_env` to match Node.js @actions/core naming convention
- Added `add_path` function to prepend directories to the system PATH for subsequent workflow steps

### Changed

- Enhanced all environment file operations (`GITHUB_OUTPUT`, `GITHUB_ENV`, `GITHUB_STATE`, `GITHUB_PATH`) with thread-safe atomic writes
- Improved security with delimiter injection prevention and enhanced input validation
- All file operations now use `fsync()` for atomic writes ensuring data durability
- Added strongly typed event models using Pydantic for common GitHub Actions events:
  - `PushEvent` for push events
  - `PullRequestEvent` for pull_request events
  - `IssueCommentEvent` for issue_comment events
  - `WorkflowRunEvent` for workflow_run events
- Added supporting typed models: `Actor`, `Repository`, `Commit`, `Label`, `PullRequest`, `Issue`, `Comment`, `WorkflowRun`, `BaseEvent`
- Added `get_typed_event()` function to parse event payload into typed models
- Added convenience helper functions:
  - `get_event_name()` - get the name of the triggering event
  - `is_pr()` - check if current event is a pull request
  - `get_pr_number()` - get PR number for pull request events
  - `head_ref()` - get head reference for push/PR events
  - `base_ref()` - get base reference for PR events
  - `get_changed_files()` - get list of changed files for push events
  - `get_labels()` - get list of labels for PR/issue events

>>>>>>> 87669752

## [v0.6.0](https://github.com/VatsalJagani/github-action-toolkit-python/releases/tag/v0.6.0) - 2025-10-15

### Added

- Added a new debugging function `print_directory_tree`

### Changed

- `Repo` class: Introduced shared cleanup helper to synchronize to base branch. Cleanup job runs on both context enter and exit (fetch, checkout, hard reset, clean, pull). To use it you can use the new parameter added to Repo constructor `cleanup`.


## [v0.5.1](https://github.com/VatsalJagani/github-action-toolkit-python/releases/tag/v0.5.1) - 2025-10-13

### Fixed

- get_user_input_as function's default value recognition when not defined in the environment variable issue is fixed.
- devtools reorganized.


## [v0.5.0](https://github.com/VatsalJagani/github-action-toolkit-python/releases/tag/v0.5.0) - 2025-10-11

### Added

- Added GitHubArtifacts class with following functions
    - get_artifacts
    - get_artifact
    - download_artifact
    - delete_artifact

### Improvement

- Code cleanup.


## [v0.4.0](https://github.com/VatsalJagani/github-action-toolkit-python/releases/tag/v0.4.0) - 2025-10-10

### Code Improvement

- Linting issues fixed.
- Code annotation updated.

### Improvements for Better Python Package Management

- Added Agent instruction for Code Editors and AI tools.
- Developer Docs improved.
- Contributor notes improved.
- Document Contributor notes improved.
- Release publication document added.
- GitHub Workflow - Build and Test updated.
- New Github Workflow for publishing Release and Docs added.
- Make file improved.
- Adding linting checks and other code checking file.
- `pyproject.toml` file improved.


## [v0.3.0](https://github.com/VatsalJagani/github-action-toolkit-python/releases/tag/v0.3.0) - 2025-09-20

### Added

- New class `Repo` added with relevant functions.
    - get_current_branch
    - create_new_branch
    - add
    - commit
    - add_all_and_commit
    - push
    - pull
    - create_pr



## [v0.2.0](https://github.com/VatsalJagani/github-action-toolkit-python/releases/tag/v0.2.0) - 2025-09-20

### Added

- Following new print messages related functions have been added.
    - info

- Following new user input related function has been added.
    - get_all_user_inputs
    - print_all_user_inputs
    - get_user_input_as


## [v0.1.0](https://github.com/VatsalJagani/github-action-toolkit-python/releases/tag/v0.1.0) - 2025-09-20

### Added

- Following print messages related functions have been added.
    - echo
    - debug
    - notice
    - warning
    - error
    - add_mask
    - start_group
    - end_group
    - group

- Following job summary related functions have been added.
    - append_job_summary
    - overwrite_job_summary
    - remove_job_summary

- Following input, output, environment variable and state related functions have been added.
    - get_state
    - save_state
    - get_user_input
    - set_output
    - get_workflow_environment_variables
    - get_env
    - set_env

- Following event_payload related function has been added.
    - event_payload<|MERGE_RESOLUTION|>--- conflicted
+++ resolved
@@ -9,7 +9,6 @@
 
 ### Added
 
-<<<<<<< HEAD
 - `GitHubArtifacts.upload_artifact()`: New method to upload files as artifacts with pattern glob support, compression, and integrity checks
 - Pattern glob support for artifact file selection (e.g., `*.log`, `build/**/*.js`)
 - SHA-256 checksum calculation and verification for artifact integrity checks
@@ -24,7 +23,6 @@
 - `GitHubArtifacts.get_artifacts()`: Added `name_pattern` parameter for pattern-based filtering
 - Improved error handling for large files and edge cases with detailed error messages
 - All HTTP operations now include timeout and retry logic for robustness
-=======
 - Fluent Job Summary Builder API (`JobSummary` class) for constructing rich GitHub Actions job summaries
   - Support for headings, text, line breaks, and separators
   - Support for ordered and unordered lists
@@ -66,7 +64,6 @@
   - `get_changed_files()` - get list of changed files for push events
   - `get_labels()` - get list of labels for PR/issue events
 
->>>>>>> 87669752
 
 ## [v0.6.0](https://github.com/VatsalJagani/github-action-toolkit-python/releases/tag/v0.6.0) - 2025-10-15
 

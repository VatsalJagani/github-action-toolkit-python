# Changelog

All notable changes to this project will be documented in this file.

The format is based on [Keep a Changelog](https://keepachangelog.com/en/1.0.0/),
and this project adheres to [Semantic Versioning](https://semver.org/spec/v2.0.0.html).

## Unreleased

### Added

<<<<<<< HEAD
- Added GitHubCache class for Actions cache support with following functionality:
  - save_cache: Save cache with composite keys
  - restore_cache: Restore cache with fallback key hierarchy
  - is_feature_available: Check if cache feature is available
- Added cache-related exceptions: CacheNotFoundError, CacheRestoreError, CacheSaveError
=======
- `GitHubArtifacts.upload_artifact()`: New method to upload files as artifacts with pattern glob support, compression, and integrity checks
- Pattern glob support for artifact file selection (e.g., `*.log`, `build/**/*.js`)
- SHA-256 checksum calculation and verification for artifact integrity checks
- Retry logic with exponential backoff for all artifact operations (upload, download, delete)
- Retention days configuration support for uploaded artifacts
- `name_pattern` parameter to `get_artifacts()` for filtering artifacts by name pattern

### Changed

- `GitHubArtifacts.download_artifact()`: Added `verify_checksum`, `expected_checksum`, and `max_retries` parameters
- `GitHubArtifacts.delete_artifact()`: Added `max_retries` parameter and improved error handling
- `GitHubArtifacts.get_artifacts()`: Added `name_pattern` parameter for pattern-based filtering
- Improved error handling for large files and edge cases with detailed error messages
- All HTTP operations now include timeout and retry logic for robustness
- Fluent Job Summary Builder API (`JobSummary` class) for constructing rich GitHub Actions job summaries
  - Support for headings, text, line breaks, and separators
  - Support for ordered and unordered lists
  - Support for tables with headers, rows, and advanced cell options (colspan, rowspan)
  - Support for code blocks with optional syntax highlighting
  - Support for images with alt text and dimensions
  - Support for collapsible details sections
  - Support for quotes and links
  - Automatic content sanitization to prevent XSS attacks
  - Size limit enforcement (1 MiB maximum)
  - Buffer management with `write()`, `clear()`, `is_empty()`, and `stringify()` methods
- Template API (`JobSummaryTemplate` class) with pre-built templates for:
  - Test reports with pass/fail/skip counts
  - Code coverage reports with per-module breakdowns
  - Deployment reports with environment and version details
  - Benchmark reports with performance metrics
  - Comprehensive documentation for Job Summary API with examples
- Added `export_variable` function as an alias for `set_env` to match Node.js @actions/core naming convention
- Added `add_path` function to prepend directories to the system PATH for subsequent workflow steps

### Changed

- Enhanced all environment file operations (`GITHUB_OUTPUT`, `GITHUB_ENV`, `GITHUB_STATE`, `GITHUB_PATH`) with thread-safe atomic writes
- Improved security with delimiter injection prevention and enhanced input validation
- All file operations now use `fsync()` for atomic writes ensuring data durability
- Added strongly typed event models using Pydantic for common GitHub Actions events:
  - `PushEvent` for push events
  - `PullRequestEvent` for pull_request events
  - `IssueCommentEvent` for issue_comment events
  - `WorkflowRunEvent` for workflow_run events
- Added supporting typed models: `Actor`, `Repository`, `Commit`, `Label`, `PullRequest`, `Issue`, `Comment`, `WorkflowRun`, `BaseEvent`
- Added `get_typed_event()` function to parse event payload into typed models
- Added convenience helper functions:
  - `get_event_name()` - get the name of the triggering event
  - `is_pr()` - check if current event is a pull request
  - `get_pr_number()` - get PR number for pull request events
  - `head_ref()` - get head reference for push/PR events
  - `base_ref()` - get base reference for PR events
  - `get_changed_files()` - get list of changed files for push events
  - `get_labels()` - get list of labels for PR/issue events

>>>>>>> 997aa3e7

## [v0.6.0](https://github.com/VatsalJagani/github-action-toolkit-python/releases/tag/v0.6.0) - 2025-10-15

### Added

- Added a new debugging function `print_directory_tree`

### Changed

- `Repo` class: Introduced shared cleanup helper to synchronize to base branch. Cleanup job runs on both context enter and exit (fetch, checkout, hard reset, clean, pull). To use it you can use the new parameter added to Repo constructor `cleanup`.


## [v0.5.1](https://github.com/VatsalJagani/github-action-toolkit-python/releases/tag/v0.5.1) - 2025-10-13

### Fixed

- get_user_input_as function's default value recognition when not defined in the environment variable issue is fixed.
- devtools reorganized.


## [v0.5.0](https://github.com/VatsalJagani/github-action-toolkit-python/releases/tag/v0.5.0) - 2025-10-11

### Added

- Added GitHubArtifacts class with following functions
    - get_artifacts
    - get_artifact
    - download_artifact
    - delete_artifact

### Improvement

- Code cleanup.


## [v0.4.0](https://github.com/VatsalJagani/github-action-toolkit-python/releases/tag/v0.4.0) - 2025-10-10

### Code Improvement

- Linting issues fixed.
- Code annotation updated.

### Improvements for Better Python Package Management

- Added Agent instruction for Code Editors and AI tools.
- Developer Docs improved.
- Contributor notes improved.
- Document Contributor notes improved.
- Release publication document added.
- GitHub Workflow - Build and Test updated.
- New Github Workflow for publishing Release and Docs added.
- Make file improved.
- Adding linting checks and other code checking file.
- `pyproject.toml` file improved.


## [v0.3.0](https://github.com/VatsalJagani/github-action-toolkit-python/releases/tag/v0.3.0) - 2025-09-20

### Added

- New class `Repo` added with relevant functions.
    - get_current_branch
    - create_new_branch
    - add
    - commit
    - add_all_and_commit
    - push
    - pull
    - create_pr



## [v0.2.0](https://github.com/VatsalJagani/github-action-toolkit-python/releases/tag/v0.2.0) - 2025-09-20

### Added

- Following new print messages related functions have been added.
    - info

- Following new user input related function has been added.
    - get_all_user_inputs
    - print_all_user_inputs
    - get_user_input_as


## [v0.1.0](https://github.com/VatsalJagani/github-action-toolkit-python/releases/tag/v0.1.0) - 2025-09-20

### Added

- Following print messages related functions have been added.
    - echo
    - debug
    - notice
    - warning
    - error
    - add_mask
    - start_group
    - end_group
    - group

- Following job summary related functions have been added.
    - append_job_summary
    - overwrite_job_summary
    - remove_job_summary

- Following input, output, environment variable and state related functions have been added.
    - get_state
    - save_state
    - get_user_input
    - set_output
    - get_workflow_environment_variables
    - get_env
    - set_env

- Following event_payload related function has been added.
    - event_payload<|MERGE_RESOLUTION|>--- conflicted
+++ resolved
@@ -9,13 +9,13 @@
 
 ### Added
 
-<<<<<<< HEAD
+
 - Added GitHubCache class for Actions cache support with following functionality:
   - save_cache: Save cache with composite keys
   - restore_cache: Restore cache with fallback key hierarchy
   - is_feature_available: Check if cache feature is available
 - Added cache-related exceptions: CacheNotFoundError, CacheRestoreError, CacheSaveError
-=======
+
 - `GitHubArtifacts.upload_artifact()`: New method to upload files as artifacts with pattern glob support, compression, and integrity checks
 - Pattern glob support for artifact file selection (e.g., `*.log`, `build/**/*.js`)
 - SHA-256 checksum calculation and verification for artifact integrity checks
@@ -71,7 +71,6 @@
   - `get_changed_files()` - get list of changed files for push events
   - `get_labels()` - get list of labels for PR/issue events
 
->>>>>>> 997aa3e7
 
 ## [v0.6.0](https://github.com/VatsalJagani/github-action-toolkit-python/releases/tag/v0.6.0) - 2025-10-15
 

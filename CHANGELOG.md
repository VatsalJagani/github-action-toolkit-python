# Changelog

All notable changes to this project will be documented in this file.

The format is based on [Keep a Changelog](https://keepachangelog.com/en/1.0.0/),
and this project adheres to [Semantic Versioning](https://semver.org/spec/v2.0.0.html).

## Unreleased

### Added

<<<<<<< HEAD
- Advanced Git Manager features for `Repo` class:
  - Safe directory configuration with `configure_safe_directory()`
  - Shallow clone support with `depth` and `single_branch` parameters in constructor
  - Sparse checkout functionality with `sparse_checkout_init()`, `sparse_checkout_set()`, and `sparse_checkout_add()`
  - Submodule management with `submodule_init()` and `submodule_update()`
  - GPG signing configuration with `configure_gpg_signing()`
  - SSH signing configuration with `configure_ssh_signing()`
  - Authenticated remote setup with `set_remote_url()` with token support
  - Tagging operations: `create_tag()`, `list_tags()`, `push_tag()`, `push_all_tags()`, `delete_tag()`, and `get_latest_tag()`
  - Changelog extraction with `extract_changelog_section()`
  - Release preparation helper with `prepare_release()`
=======

- Added GitHubCache class for Actions cache support with following functionality:
  - save_cache: Save cache with composite keys
  - restore_cache: Restore cache with fallback key hierarchy
  - is_feature_available: Check if cache feature is available
- Added cache-related exceptions: CacheNotFoundError, CacheRestoreError, CacheSaveError

- `GitHubArtifacts.upload_artifact()`: New method to upload files as artifacts with pattern glob support, compression, and integrity checks
- Pattern glob support for artifact file selection (e.g., `*.log`, `build/**/*.js`)
- SHA-256 checksum calculation and verification for artifact integrity checks
- Retry logic with exponential backoff for all artifact operations (upload, download, delete)
- Retention days configuration support for uploaded artifacts
- `name_pattern` parameter to `get_artifacts()` for filtering artifacts by name pattern

### Changed

- `GitHubArtifacts.download_artifact()`: Added `verify_checksum`, `expected_checksum`, and `max_retries` parameters
- `GitHubArtifacts.delete_artifact()`: Added `max_retries` parameter and improved error handling
- `GitHubArtifacts.get_artifacts()`: Added `name_pattern` parameter for pattern-based filtering
- Improved error handling for large files and edge cases with detailed error messages
- All HTTP operations now include timeout and retry logic for robustness
- Fluent Job Summary Builder API (`JobSummary` class) for constructing rich GitHub Actions job summaries
  - Support for headings, text, line breaks, and separators
  - Support for ordered and unordered lists
  - Support for tables with headers, rows, and advanced cell options (colspan, rowspan)
  - Support for code blocks with optional syntax highlighting
  - Support for images with alt text and dimensions
  - Support for collapsible details sections
  - Support for quotes and links
  - Automatic content sanitization to prevent XSS attacks
  - Size limit enforcement (1 MiB maximum)
  - Buffer management with `write()`, `clear()`, `is_empty()`, and `stringify()` methods
- Template API (`JobSummaryTemplate` class) with pre-built templates for:
  - Test reports with pass/fail/skip counts
  - Code coverage reports with per-module breakdowns
  - Deployment reports with environment and version details
  - Benchmark reports with performance metrics
  - Comprehensive documentation for Job Summary API with examples
- Added `export_variable` function as an alias for `set_env` to match Node.js @actions/core naming convention
- Added `add_path` function to prepend directories to the system PATH for subsequent workflow steps

### Changed

- Enhanced all environment file operations (`GITHUB_OUTPUT`, `GITHUB_ENV`, `GITHUB_STATE`, `GITHUB_PATH`) with thread-safe atomic writes
- Improved security with delimiter injection prevention and enhanced input validation
- All file operations now use `fsync()` for atomic writes ensuring data durability
- Added strongly typed event models using Pydantic for common GitHub Actions events:
  - `PushEvent` for push events
  - `PullRequestEvent` for pull_request events
  - `IssueCommentEvent` for issue_comment events
  - `WorkflowRunEvent` for workflow_run events
- Added supporting typed models: `Actor`, `Repository`, `Commit`, `Label`, `PullRequest`, `Issue`, `Comment`, `WorkflowRun`, `BaseEvent`
- Added `get_typed_event()` function to parse event payload into typed models
- Added convenience helper functions:
  - `get_event_name()` - get the name of the triggering event
  - `is_pr()` - check if current event is a pull request
  - `get_pr_number()` - get PR number for pull request events
  - `head_ref()` - get head reference for push/PR events
  - `base_ref()` - get base reference for PR events
  - `get_changed_files()` - get list of changed files for push events
  - `get_labels()` - get list of labels for PR/issue events

>>>>>>> 88c076bd

## [v0.6.0](https://github.com/VatsalJagani/github-action-toolkit-python/releases/tag/v0.6.0) - 2025-10-15

### Added

- Added a new debugging function `print_directory_tree`

### Changed

- `Repo` class: Introduced shared cleanup helper to synchronize to base branch. Cleanup job runs on both context enter and exit (fetch, checkout, hard reset, clean, pull). To use it you can use the new parameter added to Repo constructor `cleanup`.


## [v0.5.1](https://github.com/VatsalJagani/github-action-toolkit-python/releases/tag/v0.5.1) - 2025-10-13

### Fixed

- get_user_input_as function's default value recognition when not defined in the environment variable issue is fixed.
- devtools reorganized.


## [v0.5.0](https://github.com/VatsalJagani/github-action-toolkit-python/releases/tag/v0.5.0) - 2025-10-11

### Added

- Added GitHubArtifacts class with following functions
    - get_artifacts
    - get_artifact
    - download_artifact
    - delete_artifact

### Improvement

- Code cleanup.


## [v0.4.0](https://github.com/VatsalJagani/github-action-toolkit-python/releases/tag/v0.4.0) - 2025-10-10

### Code Improvement

- Linting issues fixed.
- Code annotation updated.

### Improvements for Better Python Package Management

- Added Agent instruction for Code Editors and AI tools.
- Developer Docs improved.
- Contributor notes improved.
- Document Contributor notes improved.
- Release publication document added.
- GitHub Workflow - Build and Test updated.
- New Github Workflow for publishing Release and Docs added.
- Make file improved.
- Adding linting checks and other code checking file.
- `pyproject.toml` file improved.


## [v0.3.0](https://github.com/VatsalJagani/github-action-toolkit-python/releases/tag/v0.3.0) - 2025-09-20

### Added

- New class `Repo` added with relevant functions.
    - get_current_branch
    - create_new_branch
    - add
    - commit
    - add_all_and_commit
    - push
    - pull
    - create_pr



## [v0.2.0](https://github.com/VatsalJagani/github-action-toolkit-python/releases/tag/v0.2.0) - 2025-09-20

### Added

- Following new print messages related functions have been added.
    - info

- Following new user input related function has been added.
    - get_all_user_inputs
    - print_all_user_inputs
    - get_user_input_as


## [v0.1.0](https://github.com/VatsalJagani/github-action-toolkit-python/releases/tag/v0.1.0) - 2025-09-20

### Added

- Following print messages related functions have been added.
    - echo
    - debug
    - notice
    - warning
    - error
    - add_mask
    - start_group
    - end_group
    - group

- Following job summary related functions have been added.
    - append_job_summary
    - overwrite_job_summary
    - remove_job_summary

- Following input, output, environment variable and state related functions have been added.
    - get_state
    - save_state
    - get_user_input
    - set_output
    - get_workflow_environment_variables
    - get_env
    - set_env

- Following event_payload related function has been added.
    - event_payload<|MERGE_RESOLUTION|>--- conflicted
+++ resolved
@@ -9,7 +9,6 @@
 
 ### Added
 
-<<<<<<< HEAD
 - Advanced Git Manager features for `Repo` class:
   - Safe directory configuration with `configure_safe_directory()`
   - Shallow clone support with `depth` and `single_branch` parameters in constructor
@@ -21,7 +20,6 @@
   - Tagging operations: `create_tag()`, `list_tags()`, `push_tag()`, `push_all_tags()`, `delete_tag()`, and `get_latest_tag()`
   - Changelog extraction with `extract_changelog_section()`
   - Release preparation helper with `prepare_release()`
-=======
 
 - Added GitHubCache class for Actions cache support with following functionality:
   - save_cache: Save cache with composite keys
@@ -35,8 +33,6 @@
 - Retry logic with exponential backoff for all artifact operations (upload, download, delete)
 - Retention days configuration support for uploaded artifacts
 - `name_pattern` parameter to `get_artifacts()` for filtering artifacts by name pattern
-
-### Changed
 
 - `GitHubArtifacts.download_artifact()`: Added `verify_checksum`, `expected_checksum`, and `max_retries` parameters
 - `GitHubArtifacts.delete_artifact()`: Added `max_retries` parameter and improved error handling
@@ -84,7 +80,6 @@
   - `get_changed_files()` - get list of changed files for push events
   - `get_labels()` - get list of labels for PR/issue events
 
->>>>>>> 88c076bd
 
 ## [v0.6.0](https://github.com/VatsalJagani/github-action-toolkit-python/releases/tag/v0.6.0) - 2025-10-15
 

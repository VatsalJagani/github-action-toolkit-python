--- conflicted
+++ resolved
@@ -1,9 +1,6 @@
 from __future__ import annotations
 
-<<<<<<< HEAD
-=======
 import hashlib
->>>>>>> 20fca44b
 import os
 import time
 import zipfile
@@ -33,7 +30,6 @@
         github_repo: str | None = None,
     ) -> None:
         """
-<<<<<<< HEAD
         Initialize GitHub Artifacts manager.
 
         :param github_token: GitHub token with repo access (optional, defaults to env variable)
@@ -41,14 +37,6 @@
         :raises ConfigurationError: When required configuration is missing or invalid
         :raises EnvironmentError: When required environment variables are not set
         :raises GitHubAPIError: When GitHub API operations fail
-        """
-=======
-        Initialize GitHubArtifacts with token and repository.
->>>>>>> 20fca44b
-
-        Args:
-            github_token: GitHub token with repo access (optional, defaults to GITHUB_TOKEN env)
-            github_repo: Repository in 'owner/repo' format (optional, defaults to GITHUB_REPOSITORY env)
         """
         _token = github_token or os.environ.get("GITHUB_TOKEN")
         if not _token:
